--- conflicted
+++ resolved
@@ -27,26 +27,16 @@
   "customizations": {
     "vscode": {
       "extensions": [
-<<<<<<< HEAD
-=======
         "eamodio.gitlens",
->>>>>>> 0685eb49
         "vadimcn.vscode-lldb",
         "serayuzgur.crates",
         "tamasfe.even-better-toml",
         "rust-lang.rust-analyzer",
         "bpruitt-goddard.mermaid-markdown-syntax-highlighting",
-<<<<<<< HEAD
-        "bierner.markdown-mermaid"
+        "bierner.markdown-mermaid",
+        "mtxr.sqltools"
       ]
     }
   },
   "postCreateCommand": ".devcontainer/postCreate.sh"
-=======
-        "bierner.markdown-mermaid",
-        "mtxr.sqltools"
-      ]
-    }
-  }
->>>>>>> 0685eb49
 }